--- conflicted
+++ resolved
@@ -1,12 +1,9 @@
 use starknet::{ContractAddress, StorePacking};
 use array::ArrayTrait;
-<<<<<<< HEAD
+
 use traits::{TryInto, Into};
 const MEDIAN: felt252 = 'MEDIAN'; // str_to_felt("MEDIAN")
-=======
-
-
->>>>>>> 5242bbaa
+
 const SPOT: felt252 = 'SPOT';
 const FUTURE: felt252 = 'FUTURE';
 const GENERIC: felt252 = 'GENERIC';
